#!/usr/bin/env python3
"""Train and fine-tune the TFTransformer on synthetic then experimental
data.

This mirrors the intended workflow for CVmCherry trajectory classification:

1. **Pre‑train** on a large synthetic dataset produced by the telegraph model
   (see ``IY010.py``) to learn generic representations.  The simulation script
   emits many CSV files, each containing a batch of trajectories with a
   ``label`` column.
2. **Fine‑tune** on a smaller experimental dataset by freezing the encoder and
   re‑initialising the classifier head.  The experimental measurements are
   stored in a TSV file with columns ``id``, ``group`` (class label), ``time``
   and ``CV_mCherry`` which are reshaped into trajectories.

Trailing zeros in the final wide-form tables denote padding and are ignored via
an attention mask.  The file locations are hard‑coded below to match the output
of ``IY010_simulation.py`` and the provided experimental recording.  Adjust as
necessary for your environment.  If a dataset is absent the corresponding phase
is skipped and a warning is issued.  Models are saved alongside this script as
``IY010_pretrained.pt`` and ``IY010_finetuned.pt``.
"""

from __future__ import annotations

from pathlib import Path
from typing import Tuple
import re
from collections import defaultdict

import pandas as pd
import torch
from torch import nn
from torch.utils.data import DataLoader, TensorDataset

from models.TF_transformer import TFTransformer, ModelCfg


# ---------------------------------------------------------------------------
# File locations and basic training hyper-parameters.  The synthetic dataset
# path mirrors the output location of ``IY010_simulation.py`` whereas the
# experimental dataset is a placeholder for unseen trajectories.  Adjust as
# necessary for your environment.
# ---------------------------------------------------------------------------
BASE_DIR = Path(__file__).resolve().parent
# Directory containing many CSV files produced by ``IY010_simulation.py``
SYNTHETIC_DIR = BASE_DIR / "data"
# Experimental measurements are stored in a TSV file
EXPERIMENTAL_TSV = (
    BASE_DIR
    / "data"
    / "19316_2020_10_26_steadystate_glucose_144m_2w2_00_post_media_switch.tsv"
)
OUT_DIR = BASE_DIR
EPOCHS = 5
BATCH_SIZE = 32
LR = 1e-3


<<<<<<< HEAD
def _add_pair_labels(df: pd.DataFrame) -> None:
    """Append a ``label`` column to trajectories lacking one.

    Synthetic CSV files produced by ``IY010_simulation.py`` are named
    ``mRNA_trajectories_<mu>_<cv>_<t_ac>.csv``.  For each ``mu``/``t_ac``
    combination there are many ``cv`` values.  The loader records the filename
    stem in a temporary ``source`` column.  Files are paired by increasing ``cv``
    and labelled ``0``/``1`` respectively.
    """

    pattern = re.compile(r"mRNA_trajectories_([0-9.]+)_([0-9.]+)_([0-9.]+)")
    groups: dict[tuple[float, float], list[tuple[float, str]]] = defaultdict(list)
    for src in df["source"].unique():
        # ``source`` stores the filename stem of the synthetic CSV each row
        # originated from.  Grouping by it lets us pair trajectories from the
        # same parameter sweep.
        match = pattern.match(src)
        if not match:
            raise ValueError(f"unrecognised filename pattern: {src}")
        mu, cv, t_ac = map(float, match.groups())
        groups[(mu, t_ac)].append((cv, src))

    label_map: dict[str, int] = {}
    for key, items in groups.items():
        items.sort(key=lambda x: x[0])
        for i in range(0, len(items), 2):
            if i + 1 >= len(items):
                continue
            _, src0 = items[i]
            _, src1 = items[i + 1]
            label_map[src0] = 0
            label_map[src1] = 1

    if len(label_map) != df["source"].nunique():
        raise ValueError("odd number of synthetic CSV files prevents pairing")

    df["label"] = df["source"].map(label_map)


def _prepare_dataset(df: pd.DataFrame) -> TensorDataset:
    """Convert a DataFrame into a :class:`TensorDataset`.

    If the ``label`` column is missing, labels are assigned by pairing
    trajectories based on the statistics encoded in their source file names.
    Trailing zeros are interpreted as padding and ignored via a key-padding
    mask.
    """

    if "label" not in df.columns:
        if "source" not in df.columns:
            raise ValueError("cannot infer labels without 'source' column")
        _add_pair_labels(df)
    if "source" in df.columns:
        # ``source`` identifies the origin CSV for each trajectory and is only
        # needed for automatic labelling, so drop it before converting to
        # tensors.
        df.drop(columns=["source"], inplace=True)

=======
def _prepare_dataset(df: pd.DataFrame) -> TensorDataset:
    """Convert a DataFrame into a :class:`TensorDataset`.

    The DataFrame must contain a ``label`` column followed by time-series
    columns representing the trajectory.  Trailing zeros are interpreted as
    padding and ignored via a key-padding mask.
    """

>>>>>>> beae66f4
    labels = torch.tensor(df["label"].values, dtype=torch.long)
    series = torch.tensor(df.drop(columns=["label"]).values, dtype=torch.float32)

    lengths = (series != 0).sum(dim=1)
    max_len = series.size(1)
    mask = torch.arange(max_len).unsqueeze(0) < lengths.unsqueeze(1)
    mean = (series * mask).sum(dim=1, keepdim=True) / lengths.clamp(min=1).unsqueeze(1)
    var = ((series - mean).pow(2) * mask).sum(dim=1, keepdim=True) / lengths.clamp(min=1).unsqueeze(1)
    std = var.sqrt()
    series = (series - mean) / (std + 1e-8)
    series[~mask] = 0.0
    series = series.unsqueeze(-1)
    return TensorDataset(series, lengths, labels)


def _load_synthetic_dataset(path: Path) -> Tuple[TensorDataset, int]:
    """Load and concatenate all synthetic CSV files in ``path``.

<<<<<<< HEAD
    If the files lack a ``label`` column they are automatically paired and
    labelled using :func:`_add_pair_labels`.
=======
    Each CSV should contain a ``label`` column and time-series columns.  The
    returned tuple contains the prepared dataset and the number of distinct
    labels observed.
>>>>>>> beae66f4
    """

    csv_files = sorted(p for p in path.glob("*.csv"))
    if not csv_files:
        raise FileNotFoundError(f"no synthetic CSV files found in {path}")
<<<<<<< HEAD

    frames = []
    for p in csv_files:
        df = pd.read_csv(p)
        # Record the filename stem so ``_add_pair_labels`` can later group
        # trajectories by their origin when inferring labels.
        df["source"] = p.stem
        frames.append(df)
    df = pd.concat(frames, ignore_index=True)

    dataset = _prepare_dataset(df)
    return dataset, df["label"].nunique()
=======
    df = pd.concat((pd.read_csv(p) for p in csv_files), ignore_index=True)
    if "label" not in df.columns:
        raise ValueError("synthetic CSVs must include a 'label' column")
    return _prepare_dataset(df), df["label"].nunique()
>>>>>>> beae66f4


def _load_experimental_dataset(path: Path) -> Tuple[TensorDataset, int]:
    """Load experimental TSV data and convert to trajectories.

    The TSV file contains measurements in tidy format with columns ``id``,
    ``group``, ``time`` and ``CV_mCherry``.  Each unique ``id`` corresponds to a
    trajectory.  ``group`` is mapped to integer class labels.
    """

    df = pd.read_csv(path, sep="\t", usecols=["id", "group", "time", "CV_mCherry"])
    df = df.pivot_table(index=["group", "id"], columns="time", values="CV_mCherry")
    df = df.sort_index(axis=1).reset_index()
    labels = df["group"]
    label_map = {g: i for i, g in enumerate(sorted(labels.unique()))}
    df["label"] = labels.map(label_map)
    df = df.drop(columns=["group", "id"])
    df = df.fillna(0)
    df.insert(0, "label", df.pop("label"))
    return _prepare_dataset(df), len(label_map)


def _run_epoch(
    model: TFTransformer,
    loader: DataLoader,
    criterion: nn.Module,
    optimiser: torch.optim.Optimizer | None = None,
) -> Tuple[float, float]:
    """Run a single training or evaluation epoch."""

    loss_sum, correct = 0.0, 0
    for x, lengths, y in loader:
        logits = model(x, lengths)
        loss = criterion(logits, y)
        if optimiser is not None:
            optimiser.zero_grad()
            loss.backward()
            optimiser.step()
        loss_sum += loss.item() * x.size(0)
        correct += (logits.argmax(1) == y).sum().item()
    n = len(loader.dataset)
    return loss_sum / n, correct / n


def _train(
    model: TFTransformer,
    data: TensorDataset,
    epochs: int,
    lr: float,
    batch_size: int,
) -> None:
    """Simple training loop used for both phases."""

    loader = DataLoader(data, batch_size=batch_size, shuffle=True)
    criterion = nn.CrossEntropyLoss()
    optimiser = torch.optim.Adam(model.parameters(), lr=lr)
    for epoch in range(1, epochs + 1):
        loss, acc = _run_epoch(model, loader, criterion, optimiser)
        print(f"epoch {epoch:02d} loss={loss:.4f} acc={acc:.3f}")


def main() -> None:
    syn_data: TensorDataset | None = None
    syn_classes = 0
    try:
        syn_data, syn_classes = _load_synthetic_dataset(SYNTHETIC_DIR)
    except FileNotFoundError:
        print("[WARN] synthetic CSV not found; skipping pre-training")
    except ValueError as e:
        print(f"[WARN] {e}; skipping pre-training")

    exp_data: TensorDataset | None = None
    exp_classes = 0
    if EXPERIMENTAL_TSV.exists():
        exp_data, exp_classes = _load_experimental_dataset(EXPERIMENTAL_TSV)
    else:
        print("[WARN] experimental TSV not found; skipping fine-tuning")

    n_classes = max(syn_classes, exp_classes, 1)
    cfg = ModelCfg(n_classes=n_classes)
    model = TFTransformer(cfg)
    model.train()

    if syn_data is not None:
        print("=== Pre-training on synthetic data ===")
        _train(model, syn_data, EPOCHS, LR, BATCH_SIZE)
        OUT_DIR.mkdir(parents=True, exist_ok=True)
        torch.save(model.state_dict(), OUT_DIR / "IY010_pretrained.pt")

    if exp_data is not None:
        print("=== Fine-tuning on experimental data ===")
        model.freeze_encoder(True)
        model.reset_classifier()
        _train(model, exp_data, EPOCHS, LR, BATCH_SIZE)
        torch.save(model.state_dict(), OUT_DIR / "IY010_finetuned.pt")


if __name__ == "__main__":
    main()<|MERGE_RESOLUTION|>--- conflicted
+++ resolved
@@ -57,7 +57,6 @@
 LR = 1e-3
 
 
-<<<<<<< HEAD
 def _add_pair_labels(df: pd.DataFrame) -> None:
     """Append a ``label`` column to trajectories lacking one.
 
@@ -116,16 +115,6 @@
         # tensors.
         df.drop(columns=["source"], inplace=True)
 
-=======
-def _prepare_dataset(df: pd.DataFrame) -> TensorDataset:
-    """Convert a DataFrame into a :class:`TensorDataset`.
-
-    The DataFrame must contain a ``label`` column followed by time-series
-    columns representing the trajectory.  Trailing zeros are interpreted as
-    padding and ignored via a key-padding mask.
-    """
-
->>>>>>> beae66f4
     labels = torch.tensor(df["label"].values, dtype=torch.long)
     series = torch.tensor(df.drop(columns=["label"]).values, dtype=torch.float32)
 
@@ -144,20 +133,14 @@
 def _load_synthetic_dataset(path: Path) -> Tuple[TensorDataset, int]:
     """Load and concatenate all synthetic CSV files in ``path``.
 
-<<<<<<< HEAD
     If the files lack a ``label`` column they are automatically paired and
     labelled using :func:`_add_pair_labels`.
-=======
-    Each CSV should contain a ``label`` column and time-series columns.  The
-    returned tuple contains the prepared dataset and the number of distinct
-    labels observed.
->>>>>>> beae66f4
+
     """
 
     csv_files = sorted(p for p in path.glob("*.csv"))
     if not csv_files:
         raise FileNotFoundError(f"no synthetic CSV files found in {path}")
-<<<<<<< HEAD
 
     frames = []
     for p in csv_files:
@@ -170,12 +153,6 @@
 
     dataset = _prepare_dataset(df)
     return dataset, df["label"].nunique()
-=======
-    df = pd.concat((pd.read_csv(p) for p in csv_files), ignore_index=True)
-    if "label" not in df.columns:
-        raise ValueError("synthetic CSVs must include a 'label' column")
-    return _prepare_dataset(df), df["label"].nunique()
->>>>>>> beae66f4
 
 
 def _load_experimental_dataset(path: Path) -> Tuple[TensorDataset, int]:
